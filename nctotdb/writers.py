from collections import defaultdict, namedtuple
import copy
import json
import logging
import os

import numpy as np
import tiledb
import zarr

from .data_model import NCDataModel, NCDataModelGroup
from .grid_mappings import store_grid_mapping
from .paths import PosixArrayPath, AzureArrayPath
from . import utils


append_arg_list = ['other', 'domain', 'name', 'axis', 'dim',
                   'ind_stop', 'dim_stop', 'step', 'scalar',
                   'mapping', 'verbose', 'job_number', 'n_jobs',
                   'make_data_model', 'group', 'offset', 'ctx', 'logfile']
defaults = [None] * len(append_arg_list)
AppendArgs = namedtuple('AppendArgs', append_arg_list, defaults=defaults)


class Writer(object):
    """
    An abstract base for specific writers to write the contents
    of a NetCDF file to a different format.

    """
    def __init__(self, data_model,
                 array_filepath=None, container=None, array_name=None,
                 unlimited_dims=None, ctx=None):
        self._data_model = data_model
        self.array_filepath = array_filepath
        self.container = container  # Azure container name.
        self.unlimited_dims = unlimited_dims
        self.ctx = ctx  # TileDB Context object.

        self._scalar_unlimited = None

        # Need either a local filepath or a remote container.
        utils.ensure_filepath_or_container(self.array_filepath, self.container)

        self._array_name = array_name
        if self._array_name is None:
            self.array_name = os.path.basename(os.path.splitext(self.data_model.netcdf_filename)[0])
        else:
            self.array_name = self._array_name
        self.array_path = utils.filepath_generator(self.array_filepath,
                                                   self.container,
                                                   self.array_name,
                                                   ctx=self.ctx)

    @property
    def data_model(self):
        if not self._data_model.dataset_open():
            self._data_model.open()
        return self._data_model

    def _all_coords(self, variable):
        dim_coords = list(variable.dimensions)
        other_coords = variable.coordinates.split(' ')
        return dim_coords + other_coords

    def _get_dim_coord_names(self, var_name):
        """
        Figure out names of the dimension-describing coordinates for this array,
        including the promoted append-dimension scalar coordinate if necessary.

        """
        dim_coord_names = self.data_model.variables[var_name].dimensions
        if self._scalar_unlimited is not None:
            # `dim_coord_names` is a tuple...
            dim_coord_names = (self._scalar_unlimited,) + dim_coord_names
        return dim_coord_names

    def _append_checker(self, other_data_model, var_name, append_dim):
        """Checks to see if an append operation can go ahead."""
        # Sanity checks: is the var name in both self, other, and the tiledb?
        assert var_name in self.data_model.data_var_names, \
            f'Variable name {var_name!r} not found in this data model.'
        assert var_name in other_data_model.data_var_names, \
            f'Variable name {var_name!r} not found in other data model.'

        self_var = self.data_model.variables[var_name]
        self_var_coords = self._all_coords(self_var)
        # Is the append dimension valid?
        assert append_dim in self_var_coords, \
            f'Dimension {append_dim!r} not found in this data model.'

        with other_data_model.open_netcdf():
            other_var = other_data_model.variables[var_name]
            other_var_coords = self._all_coords(other_var)
            # Is the append dimension valid?
            assert append_dim in other_var_coords, \
                f'Dimension {append_dim!r} not found in other data model.'

    def _append_dimension(self, var_name, append_desc):
        """Determine the name and index of the dimension for the append operation."""
        if not isinstance(append_desc, int):
            # Find the append axis from the dimension name.
            append_axis = self.data_model.variables[var_name].dimensions.index(append_desc)
            append_dim = append_desc
        else:
            # Find the append dimension name from the axis.
            append_axis = append_desc
            append_dim = self.data_model.dimensions[append_axis]
        return append_axis, append_dim

    def _fill_missing_points(self, coord_array_path, coord_array_name, verbose=False):
        """
        If one or more indices along the append axis are missing spatial points, we
        end up with `NaN`s in the resultant coordinate array. This prevents loading
        into Iris (as we cannot make a monotonic coordinate array).

        Fill such missing points with interpolated point values so that Iris can load
        the dataset, if with missing data points still. Use a simple custom 1D
        interpolator as the SciPy and NumPy offerings cannot handle NaN values.

        """
        with tiledb.open(coord_array_path, 'r', ctx=self.ctx) as D:
            ned = D.nonempty_domain()[0]
            coord_points = D[ned[0]:ned[1]][coord_array_name]

        missing_points, = np.nonzero(np.isnan(coord_points))
        if len(missing_points):
            if verbose:
                print(f'{len(missing_points)} points to fill in {coord_array_name!r}.')

            ind_points = np.arange(len(coord_points))
            coord_steps = np.unique(np.diff(coord_points))
            # Expects only a single non-NaN step (i.e. monotonicity).
            numeric_step, = coord_steps[np.nonzero(~np.isnan(coord_steps))]

            # Interpolate to fill the missing points.
            vec_interp = np.vectorize(fillnan)
            coord_points[missing_points] = vec_interp(ind_points[missing_points],
                                                      coord_points[0],
                                                      numeric_step)

            # Write the whole filled array back to the TileDB coord array.
            with tiledb.open(coord_array_path, 'w', ctx=self.ctx) as D:
                D[ned[0]:ned[1]] = coord_points
        else:
            if verbose:
                print(f'No missing points in {coord_array_name!r}, nothing to do.')


class _TDBWriter(Writer):
    """
    .. deprecated::
        This class is deprecated in favour of the former `MultiAttrTDBWriter`,
        now renamed to just `TDBWriter`. This preferred class provides all the
        functionality of this class but with extra functionality for writing
        multi-attr arrays as well.

        This class is being maintained for now as it provides some of the
        functionality the preferred class relies upon.

    Write Python objects loaded from NetCDF to TileDB.

    Data Model: an instance of `NCDataModel` supplying data from a NetCDF file.
    Filepath: the filepath to save the tiledb array at.

    """
    def __init__(self, data_model,
                 array_filepath=None, container=None, array_name=None,
                 unlimited_dims=None, ctx=None):
        super().__init__(data_model, array_filepath, container, array_name,
                         unlimited_dims, ctx)

        if self.unlimited_dims is None:
            self.unlimited_dims = []

    def _public_domain_name(self, domain):
        domain_index = self.data_model.domains.index(domain)
        return f'domain_{domain_index}'

    def _create_tdb_directory(self, group_dirname):
        """
        Create an on-filesystem directory for a tiledb group if it does
        not exist, and ignore the error if it does.

        """
        try:
            os.makedirs(group_dirname)
        except FileExistsError:
            pass

    def _create_tdb_dim(self, dim_name, coords):
        dim_coord = self.data_model.variables[dim_name]
        chunks = self.data_model.get_chunks(dim_name)

        # Handle scalar dimensions.
        if dim_name == self._scalar_unlimited:
            dim_coord_len = 1
            chunks = (1,)
        else:
            # TODO: work out nD coords (although a DimCoord will never be nD).
            dim_coord_len, = dim_coord.shape

        # Set the tdb dimension dtype to `int64` regardless of input.
        # Dimensions must have int indices for dense array schemas.
        # All tdb dims in a domain must have exactly the same dtype.
        dim_dtype = np.int64

        # Sort out the domain, based on whether the dim is unlimited,
        # or whether it was specified that it should be by `self.unlimited_dims`.
        if dim_name in self.unlimited_dims:
            domain_max = np.iinfo(dim_dtype).max - dim_coord_len
        elif dim_name in self.data_model.unlimited_dim_coords:
            domain_max = np.iinfo(dim_dtype).max - dim_coord_len
        else:
            domain_max = dim_coord_len

        # Modify the name of the dimension if this dimension describes the domain
        # for a dim coord array.
        # Array attrs and dimensions must have different names.
        if coords:
            dim_name = f'{dim_name}_coord'

        return tiledb.Dim(name=dim_name,
                          domain=(0, domain_max),
                          tile=chunks,
                          dtype=dim_dtype)

    def create_domain_arrays(self, domain_vars, domain_name, coords=False):
        """Create one single-attribute array per data var in this NC domain."""
        for var_name in domain_vars:
            # Set dims for the enclosing domain.

            data_var = self.data_model.variables[var_name]
            data_var_dims = data_var.dimensions
            # Handle scalar append dimension coordinates.
            if not len(data_var_dims) and var_name == self._scalar_unlimited:
                data_var_dims = [self._scalar_unlimited]
            array_dims = [self._create_tdb_dim(dim_name, coords) for dim_name in data_var_dims]
            tdb_domain = tiledb.Domain(*array_dims)

            # Get tdb attributes.
            attr = tiledb.Attr(name=var_name, dtype=data_var.dtype)

            # Create the URI for the array.
            array_filename = self.array_path.construct_path(domain_name, var_name)
            # Create an empty array.
            schema = tiledb.ArraySchema(domain=tdb_domain, sparse=False,
                                        attrs=[attr], ctx=self.ctx)
            tiledb.Array.create(array_filename, schema)

    def _array_indices(self, shape, start_index):
        """Set the array indices to write the array data into."""
        return _array_indices(shape, start_index)

    def _get_grid_mapping(self, data_var):
        """
        Get the data variable's grid mapping variable, encode it as a JSON string
        for easy storage in the TileDB array's meta and return it for storage as
        array metadata.

        """
        grid_mapping_name = data_var.getncattr("grid_mapping")
        result = 'none'  # TileDB probably won't support `NoneType` in array meta.
        if grid_mapping_name is not None:
            assert grid_mapping_name in self.data_model.grid_mapping
            grid_mapping_var = self.data_model.variables[grid_mapping_name]
            result = store_grid_mapping(grid_mapping_var)
        return result

    def populate_array(self, var_name, data_var, domain_name,
                       start_index=None, write_meta=True):
        """Write the contents of a netcdf data variable into a tiledb array."""
        # Get the data variable and the URI of the array to write to.
        var_name = data_var.name
        array_filename = self.array_path.construct_path(domain_name, var_name)

        # Write to the array.
        scalar = var_name == self._scalar_unlimited
        write_array(array_filename, data_var,
                    start_index=start_index, scalar=scalar, ctx=self.ctx)
        if write_meta:
            with tiledb.open(array_filename, 'w', ctx=self.ctx) as A:
                # Set tiledb metadata from data var ncattrs.
                for ncattr in data_var.ncattrs():
                    A.meta[ncattr] = data_var.getncattr(ncattr)
                # Add metadata describing whether this is a coord or data var.
                if var_name in self.data_model.data_var_names:
                    # A data array gets a `dataset` key in the metadata dictionary,
                    # which defines all the data variables in it.
                    A.meta['dataset'] = var_name
                    # Define this as not being a multi-attr array.
                    A.meta['multiattr'] = False
                    # Add grid mapping metadata as a JSON string.
                    grid_mapping_string = self._get_grid_mapping(data_var)
                    A.meta['grid_mapping'] = grid_mapping_string
                    # XXX: can't add list or tuple as values to metadata dictionary...
                    dim_coord_names = self._get_dim_coord_names(var_name)
                    A.meta['dimensions'] = ','.join(n for n in dim_coord_names)
                elif var_name in self.data_model.dim_coord_names:
                    # A dim coord gets a `coord` key in the metadata dictionary,
                    # value being the name of the coordinate.
                    A.meta['coord'] = self.data_model.dimensions[var_name].name
                elif var_name == self._scalar_unlimited:
                    # Handle scalar coords along the append axis.
                    A.meta['coord'] = self._scalar_unlimited
                else:
                    # Don't know how to handle this. It might be an aux or scalar
                    # coord, but we're not currently writing TDB arrays for them.
                    pass

    def populate_domain_arrays(self, domain_vars, domain_name):
        """Populate all arrays with data from netcdf data vars within a tiledb group."""
        for var_name in domain_vars:
            data_var = self.data_model.variables[var_name]
            self.populate_array(var_name, data_var, domain_name)

    def create_domains(self):
        """
        We need to create one TDB group per data variable in the data model,
        organised by domain.

        """
        for domain in self.data_model.domains:
            # Get the data and coord variables in this domain.
            domain_vars = self.data_model.domain_varname_mapping[domain]
            # Defined for the sake of clarity (each `domain` is a list of its dim coords).
            domain_coords = domain

            # Create group.
            domain_name = self._public_domain_name(domain)
            group_dirname = self.array_path.construct_path(domain_name, '')
            if self.array_filepath is not None:
                # XXX TileDB does not automatically create group directories.
                self._create_tdb_directory(group_dirname)
            tiledb.group_create(group_dirname)

            # Create and write arrays for each domain-describing coordinate.
            self.create_domain_arrays(domain_coords, group_dirname, coords=True)
            self.populate_domain_arrays(domain_coords, group_dirname)

            # Get data vars in this domain and create an array for the domain.
            self.create_domain_arrays(domain_vars, group_dirname)
            # Populate this domain's array.
            self.populate_domain_arrays(domain_vars, group_dirname)

    def append(self, others, var_name, append_dim,
              logfile=None, parallel=False, verbose=False):
        """
        Append extra data as described by the contents of `others` onto
        an existing TileDB array along the axis defined by `append_dim`.

        Notes:
          * extends one dimension only
          * cannot create new dimensions, only extend existing dimensions

        TODO support multiple axis appends.
        TODO check if there's already data at the write inds and add an overwrite?

        """
        if logfile is not None:
            logging.basicConfig(filename=logfile,
                                level=logging.DEBUG,
                                format='%(asctime)s %(message)s',
                                datefmt='%d/%m/%Y %H:%M:%S')

        make_data_model = False
        # Check what sort of thing `others` is.
        if isinstance(others, NCDataModel):
            others = [others]
        elif isinstance(others, str):
            others = [others]
            make_data_model = True
        else:
            other = others[0]
            if isinstance(other, str):
                make_data_model = True

        append_axis, append_dim = self._append_dimension(var_name, append_dim)

        self_dim_var = self.data_model.variables[append_dim]
        self_dim_points = copy.copy(self_dim_var[:])
        self_dim_start, self_dim_stop, self_step = _dim_points(self_dim_points)
        self_ind_start, self_ind_stop = _dim_inds(self_dim_points,
                                                  [self_dim_start, self_dim_stop])

        # Get domain for var_name and tiledb array path.
        domain = self.data_model.varname_domain_mapping[var_name]
        domain_name = self._public_domain_name(domain)
        domain_path = os.path.join(self.array_filepath, self.array_name, domain_name)

        # For multidim / multi-attr appends this will be more complex.
        common_job_args = [domain_path, var_name, append_axis, append_dim,
                           self_ind_stop, self_dim_stop, self_step,
                           make_data_model, verbose]
        job_args = [[other] + common_job_args for other in others]

        if parallel:
            import dask.bag as db
            bag_of_jobs = db.from_sequence(job_args)
            bag_of_jobs.map(_make_tile_helper).compute()
        else:
            for i, args in enumerate(job_args):
                args += [i, len(job_args)]
                _make_tile_helper(args)

        if len(others) > 10:
            # Consolidate at the end of the append operations to make the resultant
            # array more performant.
            config = tiledb.Config({"sm.consolidation.steps": 1000})
            ctx = tiledb.Ctx(config)
            tiledb.consolidate(os.path.join(domain_path, var_name), ctx=ctx)

    def fill_missing_points(self, append_dim_name, verbose=False):
        # XXX duplicated from `append` method.
        domain = self.data_model.varname_domain_mapping[var_name]
        domain_name = f'domain_{self.data_model.domains.index(domain)}'
        domain_path = os.path.join(self.array_filepath, self.array_name, domain_name)
        coord_array_path = os.path.join(domain_path, append_dim_name)

        self._fill_missing_points(coord_array_path, append_dim_name, verbose=verbose)


class TileDBWriter(_TDBWriter):
    """
    Write Python objects loaded from NetCDF to TileDB, including writing TileDB
    arrays with multiple data attributes from different NetCDF data variables
    that are equally dimensioned.

    Data Model: an instance of `NCDataModel` supplying data from a NetCDF file.
    Filepath: the filepath to save the tiledb array at.

    """
    def __init__(self, data_model,
                 array_filepath=None, container=None, array_name=None,
                 unlimited_dims=None, ctx=None, domain_separator=','):
        """
        Set up a writer to store the contents of one or more NetCDF data models
        in a TileDB array.

        Args:
        * data_model: An `NCDataModel` object. Defines the contents of the base NetCDF file
                      to write to TileDB.

        Kwargs:
        * array_filepath: posix-like path of location on disk to write the TileDB array.
                          Either `array_filepath` or `container` *must* be provided, but not both.
        * container: the name of an Azure Storage container to write the TileDB array to.
                     Either `array_filepath` or `container` *must* be provided, but not both.
        * array_name: the name of the root TileDB array to write. Defaults to the name of the
                      data model's NetCDF file if not set. By specifying `array_name` as a
                      relative path along with `container` you can write the TileDB array
                      to a location other than the Azure Storage container's root.
        * unlimited_dims: a named dimension that will have unlimited length in the written
                          TileDB array. Typically this is set to a dimension you wish to append to.
                          The string given here must be the name of a dimension in the supplied
                          `data_model`.
        * ctx: a TileDB Ctx (context) object, typically used to store metadata relating to the
               Azure Storage container.
        * domain_separator: a string that specifies the separator between dimensions in
                            domain names. Defaults to `,`.

        """
        super().__init__(data_model, array_filepath, container, array_name,
                         unlimited_dims, ctx)

        self.domain_separator = domain_separator
        self._domains_mapping = None

    @property
    def domains_mapping(self):
        if self._domains_mapping is None:
            self._make_shape_domains()
        return self._domains_mapping

    @domains_mapping.setter
    def domains_mapping(self, value):
        self._domains_mapping = value

    def _public_domain_name(self, dimensions, separator):
        """
        A common method for determining the domain name for a given data variable,
        based on its dimensions.

        """
        return separator.join(dimensions)

    def _get_attributes(self, data_var):
        ncattrs = data_var.ncattrs()
        metadata = {}
        for ncattr in ncattrs:
            metadata[ncattr] = data_var.getncattr(ncattr)
        # Add a fallback long_name in case of both standard_name and long_name being missing.
        if "standard_name" not in ncattrs and "long_name" not in ncattrs:
            metadata["long_name"] = data_var.name
        return metadata

    def _multi_attr_metadata(self, data_var_names):
        if len(data_var_names) == 1:
            data_var = self.data_model.variables[data_var_names[0]]
            metadata = self._get_attributes(data_var)
        else:
            metadata = {}
            for var_name in data_var_names:
                data_var = self.data_model.variables[var_name]
                data_var_meta = self._get_attributes(data_var)
                # XXX TileDB does not support dict in array metadata...
                for key, value in data_var_meta.items():
                    metadata[f'{key}__{var_name}'] = value
        return metadata

    def _make_shape_domains(self):
        """
        Make one domain for each unique combination of shape and dimension variables.

        We need to make this set of domains for the multi-attr case as a limitation
        in TileDB means that all attrs in an array must be written at the same time,
        which also means the indexing for all attrs to be written must be the same.

        """
        shape_domains = []
        for data_var_name in self.data_model.data_var_names:
            dimensions = self.data_model.variables[data_var_name].dimensions
            # Promote scalar append dimensions.
            if self.unlimited_dims not in dimensions and self.unlimited_dims in self.data_model.scalar_coord_names:
                dimensions = [self.unlimited_dims] + list(dimensions)
                self._scalar_unlimited = self.unlimited_dims
            domain_string = self._public_domain_name(dimensions, self.domain_separator)
            shape_domains.append((domain_string, data_var_name))

        domains_mapping = defaultdict(list)
        for domain, data_var_name in shape_domains:
            domains_mapping[domain].append(data_var_name)
        self.domains_mapping = domains_mapping

    def populate_multiattr_array(self, data_array_name, data_var_names, domain_name,
                                 start_index=None, write_meta=True):
        """Write the contents of multiple data variables into a multi-attr TileDB array."""
        array_filename = self.array_path.construct_path(domain_name, data_array_name)

        # Write to the array.
        data_vars = {name: self.data_model.variables[name] for name in data_var_names}
        scalar = self._scalar_unlimited is not None
        write_multiattr_array(array_filename, data_vars,
                              start_index=start_index, scalar=scalar, ctx=self.ctx)
        if write_meta:
            multi_attr_metadata = self._multi_attr_metadata(data_var_names)
            with tiledb.open(array_filename, 'w', ctx=self.ctx) as A:
                # Set tiledb metadata from data var ncattrs.
                for key, value in multi_attr_metadata.items():
                    A.meta[key] = value
                # A data array gets a `dataset` key in the metadata dictionary,
                # which defines all the data variables in it.
                A.meta['dataset'] = ','.join(data_var_names)
                # Define this as being a multi-attr array.
                A.meta['multiattr'] = True
                # Add grid mapping metadata as a JSON string.
                zeroth_data_var = list(data_vars.values())[0]
                grid_mapping_string = self._get_grid_mapping(zeroth_data_var)
                A.meta['grid_mapping'] = grid_mapping_string
                # XXX: can't add list or tuple as values to metadata dictionary...
                dim_coord_names = self._get_dim_coord_names(data_var_names[0])
                A.meta['dimensions'] = ','.join(n for n in dim_coord_names)

    def create_multiattr_array(self, domain_var_names, domain_dims,
                               domain_name, data_array_name):
        """Create one multi-attr TileDB array with an attr for each data variable."""
        # Create dimensions and domain for the multi-attr array.
        array_dims = [self._create_tdb_dim(dim_name, coords=False) for dim_name in domain_dims]
        tdb_domain = tiledb.Domain(*array_dims)

        # Set up the multiple attrs for the array.
        attrs = []
        for var_name in domain_var_names:
            dtype = self.data_model.variables[var_name].dtype
            attr = tiledb.Attr(name=var_name, dtype=dtype)
            attrs.append(attr)

        # Create the URI for the array.
        array_filename = self.array_path.construct_path(domain_name, data_array_name)
        # Create an empty array.
        schema = tiledb.ArraySchema(domain=tdb_domain, sparse=False,
                                    attrs=attrs, ctx=self.ctx)
        tiledb.Array.create(array_filename, schema)

    def create_domains(self, data_array_name='data', domains_mapping=None):
        """
        Create one TileDB domain for each unique shape / dimensions combination
        in the input Data Model. Each domain will contain:
          * one multi-attr array, where the attrs are all the data variables described
            by this combination of dimensions, and
          * one array for each of the dimension-describing coordinates for this
            combination of dimensions.

        """
        self._make_shape_domains()
        if domains_mapping is None:
            domains_mapping = self.domains_mapping

        for domain_name, domain_var_names in domains_mapping.items():
            domain_coord_names = domain_name.split(self.domain_separator)

            # Create group.
            group_dirname = self.array_path.construct_path(domain_name, '')
            # XXX This might be failing because the TileDB root dir doesn't exist...
            # For a POSIX path we must explicitly create the group directory.
            if self.array_filepath is not None:
                # TODO why is this necessary? Shouldn't tiledb create if this dir does not exist?
                self._create_tdb_directory(group_dirname)

            tiledb.group_create(group_dirname, ctx=self.ctx)

            # Create and write arrays for each domain-describing coordinate.
            self.create_domain_arrays(domain_coord_names, domain_name, coords=True)
            self.populate_domain_arrays(domain_coord_names, domain_name)

            # Get data vars in this domain and create and populate a multi-attr array.
            self.create_multiattr_array(domain_var_names, domain_coord_names,
                                        domain_name, data_array_name)
            self.populate_multiattr_array(data_array_name, domain_var_names, domain_name)

    def _get_scalar_offset(self, baseline, append_dim, self_dim_stop):
        """
        Use the specified baseline file to calcuate the single offset between every
        successive step along the scalar append dimension.

        """
<<<<<<< HEAD
=======
        other_data_model = NCDataModel(other)
        other_data_model.classify_variables()
        offset_point = other_data_model.variables[append_dim][:]
        return offset_point - base_point

    def _get_scalar_offset(self, baseline, append_dim, self_dim_stop):
        """
        Use the specified baseline file to calcuate the single offset between every
        successive step along the scalar append dimension.

        """
>>>>>>> a65625d8
        odm = NCDataModel(baseline)
        with odm.open_netcdf():
            odm.classify_variables()
            odm.get_metadata()
            points = np.atleast_1d(odm.variables[append_dim][:])
<<<<<<< HEAD
        result = points - self_dim_stop
        return result[0]
=======
        return points - self_dim_stop

    def _get_scalar_points_and_offsets(self, others, append_dim, self_dim_stop):
        """
        Scan all of `others` to find each offset between the existing array and
        each dataset to be appended.

        """
        odp = []
        for other in others:
            ncdm = NCDataModel(other)
            with ncdm.open_netcdf():
                ncdm.classify_variables()
                ncdm.get_metadata()
                odp.append(ncdm.variables[append_dim][:])
        other_dim_points = np.array(odp)
        offsets = other_dim_points - self_dim_stop
        return offsets.data  # Only return the non-masked element of the masked array.
>>>>>>> a65625d8

    def _run_consolidate(self, domain_names, data_array_name, verbose=False):
        # Consolidate at the end of the append operations to make the resultant
        # array more performant.
        config_key_name = "sm.consolidation.steps"
        config_key_value = 100
        if self.ctx is None:
            config = tiledb.Config({config_key_name: config_key_value})
            ctx = tiledb.Ctx(config)
        else:
            cfg_dict = self.ctx.config().dict()
            cfg_dict[config_key_name] = config_key_value
            ctx = tiledb.Ctx(config=tiledb.Config(cfg_dict))
        for i, domain_name in enumerate(domain_names):
            if verbose:
                print()  # Clear last carriage-returned print statement.
                print(f'Consolidating array: {i+1}/{len(domain_names)}', end="\r")
            else:
                print('Consolidating...')
            array_path = self.array_path.construct_path(domain_name, data_array_name)
            tiledb.consolidate(array_path, ctx=ctx)

    def append(self, others, append_dim, data_array_name,
               baseline=None, group=False, logfile=None, parallel=False,
               verbose=False, consolidate=True):
        """
        Append extra data as described by the contents of `others` onto
        an existing TileDB array along the axis defined by `append_dim`.

        Notes:
          * extends one dimension only
          * cannot create new dimensions, only extend existing dimensions
          * `others` must be str of one or more files to append, not NCDataModel

        TODO support multiple axis appends.
        TODO check if there's already data at the write inds and add an overwrite?

        """
        make_data_model = False
        # Check what sort of thing `others` is.
        if isinstance(others, str):
            others = [others]

        # Check all domains for including the append dimension.
        domain_names = [d for d in self.domains_mapping.keys()
                        if append_dim in d.split(self.domain_separator)]
        domain_paths = [self.array_path.construct_path(d, '') for d in domain_names]
        append_axes = [d.split(self.domain_separator).index(append_dim) for d in domain_names]

        # Get starting dimension points and offsets.
        self_dim_var = self.data_model.variables[append_dim]
        self_dim_points = copy.copy(np.array(self_dim_var[:], ndmin=1))

        if append_dim == self._scalar_unlimited:
            if baseline is None:
                raise ValueError('Cannot determine scalar step without a baseline dataset.')
            self_ind_stop = 0
            self_dim_stop = self_dim_points[0]
<<<<<<< HEAD
            offset = self_step = self._get_scalar_offset(baseline, append_dim, self_dim_stop)
=======
            offsets = self._get_scalar_offset(baseline, append_dim, self_dim_stop)
            # offsets = self._get_scalar_points_and_offsets(others, append_dim, self_dim_stop)
            if len(offsets) == 1:
                self_step = offsets[0]
            else:
                # Smooth out any noise in slightly different offsets.
                self_step = np.median(np.diff(offsets))
>>>>>>> a65625d8
            scalar = True
        else:
            self_dim_start, self_dim_stop, self_step = _dim_points(self_dim_points)
            _, self_ind_stop = _dim_inds(self_dim_points, [self_dim_start, self_dim_stop])
            offset = None
            scalar = False

        # Set up logging.
        if logfile is not None:
<<<<<<< HEAD
            logging.basicConfig(filename=logfile,
=======
            logging.basicConfig(filename=job_args.logfile,
>>>>>>> a65625d8
                                level=logging.ERROR,
                                format='%(asctime)s %(message)s',
                                datefmt='%d/%m/%Y %H:%M:%S')

<<<<<<< HEAD
=======
        # For multidim / multi-attr appends this may be more complex.
>>>>>>> a65625d8
        n_jobs = len(others)
        # Prepare for serialization.
        tdb_config = self.ctx.config().dict() if self.ctx is not None else None
        all_job_args = []
        for ct, other in enumerate(others):
<<<<<<< HEAD
=======
            if offsets is None:
                offset = None
            elif len(offsets) == 1:
                offset, = offsets
            else:
                offset = offsets[ct]
>>>>>>> a65625d8
            this_job_args = AppendArgs(other=other, domain=domain_paths, name=data_array_name,
                                       dim=append_dim, axis=append_axes, scalar=scalar, group=group,
                                       offset=offset, mapping=self.domains_mapping, logfile=logfile,
                                       ind_stop=self_ind_stop, dim_stop=self_dim_stop, step=self_step,
                                       verbose=verbose, job_number=ct, n_jobs=n_jobs, ctx=tdb_config)
            all_job_args.append(this_job_args)

        # Serialize to JSON for network transmission.
        serialized_jobs = map(lambda job: json.dumps(job._asdict()), all_job_args)
        if parallel:
            import dask.bag as db
            bag_of_jobs = db.from_sequence(serialized_jobs)
            bag_of_jobs.map(_make_multiattr_tile_helper).compute()
        else:
            for job_args in serialized_jobs:
                _make_multiattr_tile_helper(job_args)

        if consolidate and (n_jobs > 10):
            self._run_consolidate(domain_names, data_array_name, verbose=verbose)

    def fill_missing_points(self, append_dim_name, verbose=False):
        # Check all domains for including the append dimension.
        coord_array_paths = []
        for domain_name in self.domains_mapping.keys():
            if append_dim_name in domain_name.split(self.domain_separator):
                coord_array_path = self.array_path.construct_path(domain_name,
                                                                  append_dim_name)
                self._fill_missing_points(coord_array_path,
                                          append_dim_name,
                                          verbose=verbose)


class ZarrWriter(Writer):
    """Provides a class to write Python objects loaded from NetCDF to zarr."""
    def __init__(self, data_model, array_filepath, array_name=None):
        super().__init__(data_model, array_filepath, array_name, unlimited_dims=None)

        filename = os.path.join(os.path.abspath("."), self.array_filepath, self.array_name)
        self.array_filename = f'{filename}.zarr'
        print(self.array_filename)

        self.group = None
        self.zarray = None

    def create_variable_datasets(self, var_names):
        """
        Create a zarr group - containing data variables and dimensions - for
        a given domain.

        A domain is described by the tuple of dimensions that describe it.

        """
        # Write domain variables and dimensions into group.
        for var_name in var_names:
            data_var = self.data_model.variables[var_name]
            chunks = self.data_model.get_chunks(var_name)
            data_array = self.group.create_dataset(var_name,
                                                shape=data_var.shape,
                                                chunks=chunks,
                                                dtype=data_var.dtype)
            data_array[:] = data_var[...]

            # Set array attributes from ncattrs.
            for ncattr in data_var.ncattrs():
                data_array.attrs[ncattr] = data_var.getncattr(ncattr)

            # Set attribute to specify var's dimensions.
            data_array.attrs['_ARRAY_DIMENSIONS'] = data_var.dimensions

    def create_zarr(self):
        """
        Create a zarr for the contents of `self.data_model`. The grouped
        structure of this zarr is:

            root (filename)
             | - phenom_0
             | - phenom_1
             | - ...
             | - dimension_0
             | - dimension_1
             | - ...
             | - phenom_n
             | - ...

        TODO: add global NetCDF attributes to outermost zarr structure?

        """
        store = zarr.DirectoryStore(self.array_filename)
        self.group = zarr.group(store=store)

        # Write zarr datasets for data variables.
        for domain in self.data_model.domains:
            domain_vars = self.data_model.domain_varname_mapping[domain]
            self.create_variable_datasets(domain_vars)

        # Write zarr datasets for dimension variables.
        keys = list(self.data_model.domain_varname_mapping.keys())
        unique_flat_keys = set([k for domain in keys for k in domain])
        self.create_variable_datasets(unique_flat_keys)

    def append(self, other_data_model, var_name, append_dim):
        """
        Append the contents of other onto self.group, optionally specifying
        a single zarr array to append to with `group_name`.

        If this is not specified, extend all of the arrays in self.group_name
        with all of the arrays found in other. This assumes that the data
        variables in self and other:
          a) are identical
          b) all append along the same dimension.

        Note: append axis is limited to a single axis.

        """
        # Check if the append can go ahead.
        self._append_checker(other_data_model, var_name, append_dim)

        # Work out the index of the append dimension.
        append_axis, append_dim = self._append_dimension(var_name, append_dim)

        with other_data_model.open_netcdf():
            # Append data to the phenomenon.
            other_data_var = other_data_model.variables[var_name]
            getattr(self.group, var_name).append(other_data_var[...], axis=append_axis)

            # Append coordinate values to the append dimension.
            other_dim = other_data_model.variables[append_dim]
            getattr(self.group, append_dim).append(other_dim[...], axis=0)


###################################################################################
#                                                                                 #
# Remove these functions from `TDBWriter` because most of them are static and it  #
# might make tiling in parallel possible!                                         #
#                                                                                 #
###################################################################################


def _array_indices(shape, start_index):
    """Set the array indices to write the array data into."""
    if isinstance(start_index, int):
        start_index = [start_index] * len(shape)

    array_indices = []
    for dim_len, start_ind in zip(shape, start_index):
        array_indices.append(slice(start_ind, dim_len+start_ind))
    return tuple(array_indices)


def write_array(array_filename, data_var,
                start_index=None, scalar=False, ctx=None):
    """Write to the array."""
    if start_index is None:
        start_index = 0
        if scalar:
            shape = (1,)
        else:
            shape = data_var.shape
        write_indices = _array_indices(shape, start_index)
    else:
        write_indices = start_index

    # Write netcdf data var contents into array.
    with tiledb.open(array_filename, 'w', ctx=ctx) as A:
        A[write_indices] = data_var[...]


def write_multiattr_array(array_filename, data_vars,
                          start_index=None, scalar=False, ctx=None):
    """Write to each attr in the array."""
    # Determine shape of items to be written.
    zeroth_key = list(data_vars.keys())[0]
    shape = data_vars[zeroth_key].shape  # All data vars *must* have the same shape for writing...
    if scalar:
        shape = (1,) + shape

    # Get write indices.
    if start_index is None:
        start_index = 0
        write_indices = _array_indices(shape, start_index)
    else:
        write_indices = start_index

    # Check for attrs with no data.
    for name, data_var in data_vars.items():
        if data_var is None:
            # Handle missing data for this attr.
            missing_data = np.empty(shape)
            missing_data.fill(np.nan)
            data_vars[name] = missing_data

    # Write netcdf data var contents into array.
    with tiledb.open(array_filename, 'w', ctx=ctx) as A:
        A[write_indices] = {name: data_var[...] for name, data_var in data_vars.items()}


def _dim_inds(dim_points, spatial_inds, offset=0):
    """Convert coordinate values to index space."""
    return [list(dim_points).index(si) + offset for si in spatial_inds]


def _dim_points(points):
    """Convert a dimension variable (coordinate) points to index space."""
    points_ndim = points.ndim
    if points_ndim != 0:
        emsg = f"The append dimension must be 1D, got {points_ndim}D array."
        raise ValueError(emsg)
    start, stop = points[0], points[-1]
    step, = np.unique(np.diff(points))
    return start, stop, step


def _dim_offsets(dim_points, self_stop_ind, self_stop, self_step,
                 scalar=False, points_offset=None):
    """
    Calculate the offset along a dimension given by `var_name` between self
    and other.

    """
    if scalar:
        other_start = dim_points
        spatial_inds = [other_start, other_start]  # Fill the nonexistent `stop` with a blank.
    else:
        other_start, other_stop, other_step = _dim_points(dim_points)
        assert self_step == other_step, "Step between coordinate points is not equal."
        spatial_inds = [other_start, other_stop]

    points_offset = other_start - self_stop
    inds_offset = int(points_offset / self_step) + self_stop_ind

    i_start, _ = _dim_inds(dim_points, spatial_inds, inds_offset)
    return i_start


def fillnan(xi, y0, diff):
    """A simple linear 1D interpolator."""
    return y0 + (xi * diff)


def _progress_report(other_data_model, verbose, i, total):
    """A helpful printout of append progress."""
    # XXX Not sure about this when called from a bag...
    if verbose and i is not None and total is not None:
        fn = other_data_model.netcdf_filename
        ct = i + 1
        pc = 100 * (ct / total)
        print(f'Processing {fn}...  ({ct}/{total}, {pc:0.1f}%)', end="\r")


def _make_multiattr_tile(other_data_model, domain_path, data_array_name,
                         var_names, append_axis, append_dim, scalar_coord,
                         self_ind_stop, self_dim_stop, self_step,
                         scalar_offset=None, do_logging=False, ctx=None):
    """Process appending a single tile to `self`, per domain."""
    other_data_vars = {}
    for hashed_name in var_names:
        result = other_data_model.data_vars_mapping.get(hashed_name, None)
        if result is not None:
            other_data_vars[hashed_name] = other_data_model.variables[hashed_name]
        else:
#             other_data_vars[hashed_name] = None
            raise ValueError(f"No data var {hashed_name!r}!")

    # Raise an error if no match in data vars between existing array and other_data_model.
    if len(list(other_data_vars.keys())) == 0:
        emsg = "Variable names in data model [{}] not present in existing array."
        raise KeyError(emsg.format(', '.join(other_data_model.data_var_names)))

    zeroth_data_var = list(other_data_vars.keys())[0]
    data_var_shape  = other_data_vars[zeroth_data_var].shape
    other_dim_var = other_data_model.variables[append_dim]
    other_dim_points = np.atleast_1d(other_dim_var[:])

    # Check for the dataset being scalar on the append dimension.
    if not scalar_coord and len(other_dim_points) == 1:
        scalar_coord = True

    shape = [1] + list(data_var_shape) if scalar_coord else data_var_shape

    offsets = []
    offset = _dim_offsets(
        other_dim_points, self_ind_stop, self_dim_stop, self_step,
        scalar=scalar_coord, points_offset=scalar_offset)
    offsets = [0] * len(shape)
    offsets[append_axis] = offset
    offset_inds = _array_indices(shape, offsets)
    domain_name = domain_path.split('/')[-1]
    if do_logging:
        logging.error(f'Indices for {other_data_model.netcdf_filename!r} ({domain_name}): {offset_inds}')

    # Append the data from other.
    data_array_path = f"{domain_path}{data_array_name}"
    write_multiattr_array(data_array_path, other_data_vars,
                          start_index=offset_inds, ctx=ctx)
    # Append the extra dimension points from other.
    dim_array_path = f"{domain_path}{append_dim}"
    write_array(dim_array_path, other_dim_var,
                start_index=offset_inds[append_axis], ctx=ctx)


def _make_multiattr_tile_helper(serialized_job):
    """
    Helper function to collate the processing of each file in a multi-attr append.

    """
    # Deserialize job args.
    job_args = AppendArgs(**json.loads(serialized_job))
    if job_args.ctx is not None:
        ctx = tiledb.Ctx(config=tiledb.Config(job_args.ctx))
    else:
        ctx = None

    do_logging = job_args.logfile is not None

    domains_mapping = job_args.mapping
    domain_paths = job_args.domain
    append_dim = job_args.dim
    append_axes = job_args.axis
    group = job_args.group

    # Record what we've processed...
    if do_logging:
        logging.error(f'Processing {job_args.other!r} ({job_args.job_number+1}/{job_args.n_jobs})')

    # To improve fault tolerance all the append processing happens in a try/except...
    try:
        if group:
            # Make an NCDataModelGroup from the list of paths in `other`.
            odms = []
            for fn in job_args.other:
                odm = NCDataModel(fn)
                odm.populate()
                odms.append(odm)
            other_data_model = NCDataModelGroup(odms)
        elif isinstance(job_args.other, NCDataModel):
            other_data_model = job_args.other
        else:
            other_data_model = NCDataModel(job_args.other)
            other_data_model.populate()

        with other_data_model.open_netcdf():
            for n, domain_path in enumerate(domain_paths):
                if job_args.verbose:
                    fn = other_data_model.netcdf_filename
                    job_no = job_args.job_number
                    n_jobs = job_args.n_jobs
                    n_domains = len(domain_paths)
                    print(f'Processing {fn}...  ({job_no+1}/{n_jobs}, domain {n+1}/{n_domains})', end="\r")

                append_axis = append_axes[n]
                if domain_path.endswith('/'):
                    _, domain_name = os.path.split(domain_path[:-1])
                else:
                    _, domain_name = os.path.split(domain_path)
                array_var_names = domains_mapping[domain_name]
                _make_multiattr_tile(other_data_model, domain_path, job_args.name,
                                     array_var_names, append_axis, append_dim, job_args.scalar,
                                     job_args.ind_stop, job_args.dim_stop, job_args.step,
                                     scalar_offset=job_args.offset, do_logging=do_logging, ctx=ctx)
    except Exception as e:
        emsg = f'Could not process {job_args.other!r}. Details:\n{e}\n'
        logging.error(emsg, exc_info=True)
        if job_args.logfile is None and job_args.verbose:
            raise

def _make_tile(other, domain_path, var_name, append_axis, append_dim,
               self_ind_stop, self_dim_stop, self_step,
               make_data_model, verbose, i=None, num=None):
    """Process appending a single tile to `self`."""
    if make_data_model:
        other_data_model = NCDataModel(other)
        other_data_model.classify_variables()
        other_data_model.get_metadata()
    else:
        other_data_model = other

    _progress_report(other_data_model, verbose, i, num)

    other_data_var = other_data_model.variables[var_name]
    other_dim_var = other_data_model.variables[append_dim]
    other_dim_points = np.atleast_1d(other_dim_var[:])

    # Check for the dataset being scalar on the append dimension.
    scalar_coord = False
    if len(other_dim_points) == 1:
        scalar_coord = True

    if scalar_coord:
        shape = [1] + list(other_data_var.shape)
    else:
        shape = other_data_var.shape

    offsets = []
    try:
        offset = _dim_offsets(
            other_dim_points, self_ind_stop, self_dim_stop, self_step,
            scalar=scalar_coord)
        offsets = [0] * len(shape)
        offsets[append_axis] = offset
        offset_inds = _array_indices(shape, offsets)
    except Exception as e:
        logging.info(f'{other_data_model.netcdf_filename} - {e}')

    # Append the data from other.
    data_array_path = os.path.join(domain_path, var_name)
    write_array(data_array_path, other_data_var, start_index=offset_inds)
    # Append the extra dimension points from other.
    dim_array_path = os.path.join(domain_path, append_dim)
    write_array(dim_array_path, other_dim_var, start_index=offset_inds[append_axis])


def _make_tile_helper(args):
    """Helper method to call from a `map` operation and unpack the args."""
    _make_tile(*args)<|MERGE_RESOLUTION|>--- conflicted
+++ resolved
@@ -624,29 +624,25 @@
         successive step along the scalar append dimension.
 
         """
-<<<<<<< HEAD
-=======
-        other_data_model = NCDataModel(other)
-        other_data_model.classify_variables()
-        offset_point = other_data_model.variables[append_dim][:]
-        return offset_point - base_point
-
-    def _get_scalar_offset(self, baseline, append_dim, self_dim_stop):
-        """
-        Use the specified baseline file to calcuate the single offset between every
-        successive step along the scalar append dimension.
-
-        """
->>>>>>> a65625d8
         odm = NCDataModel(baseline)
         with odm.open_netcdf():
             odm.classify_variables()
             odm.get_metadata()
             points = np.atleast_1d(odm.variables[append_dim][:])
-<<<<<<< HEAD
         result = points - self_dim_stop
         return result[0]
-=======
+
+    def _get_scalar_offset(self, baseline, append_dim, self_dim_stop):
+        """
+        Use the specified baseline file to calcuate the single offset between every
+        successive step along the scalar append dimension.
+
+        """
+        odm = NCDataModel(baseline)
+        with odm.open_netcdf():
+            odm.classify_variables()
+            odm.get_metadata()
+            points = np.atleast_1d(odm.variables[append_dim][:])
         return points - self_dim_stop
 
     def _get_scalar_points_and_offsets(self, others, append_dim, self_dim_stop):
@@ -665,7 +661,6 @@
         other_dim_points = np.array(odp)
         offsets = other_dim_points - self_dim_stop
         return offsets.data  # Only return the non-masked element of the masked array.
->>>>>>> a65625d8
 
     def _run_consolidate(self, domain_names, data_array_name, verbose=False):
         # Consolidate at the end of the append operations to make the resultant
@@ -724,17 +719,7 @@
                 raise ValueError('Cannot determine scalar step without a baseline dataset.')
             self_ind_stop = 0
             self_dim_stop = self_dim_points[0]
-<<<<<<< HEAD
             offset = self_step = self._get_scalar_offset(baseline, append_dim, self_dim_stop)
-=======
-            offsets = self._get_scalar_offset(baseline, append_dim, self_dim_stop)
-            # offsets = self._get_scalar_points_and_offsets(others, append_dim, self_dim_stop)
-            if len(offsets) == 1:
-                self_step = offsets[0]
-            else:
-                # Smooth out any noise in slightly different offsets.
-                self_step = np.median(np.diff(offsets))
->>>>>>> a65625d8
             scalar = True
         else:
             self_dim_start, self_dim_stop, self_step = _dim_points(self_dim_points)
@@ -744,33 +729,17 @@
 
         # Set up logging.
         if logfile is not None:
-<<<<<<< HEAD
             logging.basicConfig(filename=logfile,
-=======
-            logging.basicConfig(filename=job_args.logfile,
->>>>>>> a65625d8
                                 level=logging.ERROR,
                                 format='%(asctime)s %(message)s',
                                 datefmt='%d/%m/%Y %H:%M:%S')
 
-<<<<<<< HEAD
-=======
-        # For multidim / multi-attr appends this may be more complex.
->>>>>>> a65625d8
         n_jobs = len(others)
         # Prepare for serialization.
         tdb_config = self.ctx.config().dict() if self.ctx is not None else None
         all_job_args = []
         for ct, other in enumerate(others):
-<<<<<<< HEAD
-=======
-            if offsets is None:
-                offset = None
-            elif len(offsets) == 1:
-                offset, = offsets
-            else:
-                offset = offsets[ct]
->>>>>>> a65625d8
+            offset = offsets[ct] if offsets is not None else None
             this_job_args = AppendArgs(other=other, domain=domain_paths, name=data_array_name,
                                        dim=append_dim, axis=append_axes, scalar=scalar, group=group,
                                        offset=offset, mapping=self.domains_mapping, logfile=logfile,
